--- conflicted
+++ resolved
@@ -51,7 +51,6 @@
 const HOVERED_BUTTON: Color = Color::rgb(0.25, 0.25, 0.25);
 const PRESSED_BUTTON: Color = Color::rgb(0.35, 0.75, 0.35);
 
-<<<<<<< HEAD
 fn setup_menu(
     menu_configuration: Res<MenuConfiguration>,
     mut commands: Commands,
@@ -72,7 +71,7 @@
         continue_entity = Some(create_button(&mut commands, &*asset_server, "Continue"));
     } else {
         // ui camera
-        commands.spawn_bundle(UiCameraBundle::default());
+        commands.spawn_bundle(Camera2dBundle::default());
     }
 
     commands.insert_resource(MenuData {
@@ -84,14 +83,6 @@
 /// A utility function to easily create similar looking buttons
 fn create_button(commands: &mut Commands, asset_server: &AssetServer, title: &str) -> Entity {
     commands
-=======
-fn setup(mut commands: Commands) {
-    commands.spawn_bundle(Camera2dBundle::default());
-}
-
-fn setup_menu(mut commands: Commands, asset_server: Res<AssetServer>) {
-    let button_entity = commands
->>>>>>> 9976ecb8
         .spawn_bundle(ButtonBundle {
             style: Style {
                 size: Size::new(Val::Px(150.0), Val::Px(65.0)),
@@ -176,7 +167,6 @@
 }
 
 fn setup_game(mut commands: Commands, asset_server: Res<AssetServer>) {
-<<<<<<< HEAD
     commands
         .spawn_bundle(OrthographicCameraBundle::new_2d())
         .insert(RemoveWhenGameDone);
@@ -197,12 +187,6 @@
         menu_configuration.is_continue_available = true;
         state.push(AppState::Menu).expect("Could not push state.");
     }
-=======
-    commands.spawn_bundle(SpriteBundle {
-        texture: asset_server.load("branding/icon.png"),
-        ..default()
-    });
->>>>>>> 9976ecb8
 }
 
 const SPEED: f32 = 100.0;
