--- conflicted
+++ resolved
@@ -84,13 +84,8 @@
 }
 
 /// System that changes the scale of the ui when pressing up or down on the keyboard.
-<<<<<<< HEAD
-fn change_scaling(input: Res<Input<KeyCode>>, mut ui_scale: ResMut<TargetScale>) {
+fn change_scaling(input: Res<ButtonInput<KeyCode>>, mut ui_scale: ResMut<TargetScale>) {
     if input.just_pressed(KeyCode::ArrowUp) {
-=======
-fn change_scaling(input: Res<ButtonInput<KeyCode>>, mut ui_scale: ResMut<TargetScale>) {
-    if input.just_pressed(KeyCode::Up) {
->>>>>>> a4c27288
         let scale = (ui_scale.target_scale * 2.0).min(8.);
         ui_scale.set_scale(scale);
         info!("Scaling up! Scale: {}", ui_scale.target_scale);
