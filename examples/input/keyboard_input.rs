--- conflicted
+++ resolved
@@ -10,13 +10,8 @@
 }
 
 /// This system prints 'A' key state
-<<<<<<< HEAD
-fn keyboard_input_system(keyboard_input: Res<Input<KeyCode>>) {
+fn keyboard_input_system(keyboard_input: Res<ButtonInput<KeyCode>>) {
     if keyboard_input.pressed(KeyCode::KeyA) {
-=======
-fn keyboard_input_system(keyboard_input: Res<ButtonInput<KeyCode>>) {
-    if keyboard_input.pressed(KeyCode::A) {
->>>>>>> a4c27288
         info!("'A' currently pressed");
     }
 
