--- conflicted
+++ resolved
@@ -29,19 +29,9 @@
     }
 }
 
-<<<<<<< HEAD
-fn pause(
-    keyboard_input: Res<Input<KeyLogic>>,
-    audio_sinks: Res<Assets<AudioSink>>,
-    music_controller: Res<MusicController>,
-) {
-    if keyboard_input.just_pressed(Key::Space) {
-        if let Some(sink) = audio_sinks.get(&music_controller.0) {
-=======
-fn pause(keyboard_input: Res<Input<KeyCode>>, music_controller: Query<&AudioSink, With<MyMusic>>) {
+fn pause(keyboard_input: Res<Input<KeyLogic>>, music_controller: Query<&AudioSink, With<MyMusic>>) {
     if keyboard_input.just_pressed(KeyCode::Space) {
         if let Ok(sink) = music_controller.get_single() {
->>>>>>> 4428d1e4
             sink.toggle();
         }
     }
