--- conflicted
+++ resolved
@@ -37,19 +37,9 @@
     }
 }
 
-<<<<<<< HEAD
-fn volume(
-    keyboard_input: Res<Input<KeyCode>>,
-    audio_sinks: Res<Assets<AudioSink>>,
-    music_controller: Res<MusicController>,
-) {
-    if let Some(sink) = audio_sinks.get(&music_controller.0) {
-        if keyboard_input.just_pressed(KeyCode::NumpadAdd) {
-=======
 fn volume(keyboard_input: Res<Input<KeyCode>>, music_controller: Query<&AudioSink, With<MyMusic>>) {
     if let Ok(sink) = music_controller.get_single() {
-        if keyboard_input.just_pressed(KeyCode::Plus) {
->>>>>>> a0972c2b
+        if keyboard_input.just_pressed(KeyCode::NumpadAdd) {
             sink.set_volume(sink.volume() + 0.1);
         } else if keyboard_input.just_pressed(KeyCode::NumpadSubtract) {
             sink.set_volume(sink.volume() - 0.1);
