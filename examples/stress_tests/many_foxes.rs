//! Loads animations from a skinned glTF, spawns many of them, and plays the
//! animation to stress test skinned meshes.

use std::f32::consts::PI;
use std::time::Duration;

use bevy::{
    diagnostic::{FrameTimeDiagnosticsPlugin, LogDiagnosticsPlugin},
    pbr::CascadeShadowConfigBuilder,
    prelude::*,
    window::{PresentMode, WindowPlugin},
};

#[derive(Resource)]
struct Foxes {
    count: usize,
    speed: f32,
    moving: bool,
}

fn main() {
    App::new()
        .add_plugins((
            DefaultPlugins.set(WindowPlugin {
                primary_window: Some(Window {
                    title: "🦊🦊🦊 Many Foxes! 🦊🦊🦊".into(),
                    present_mode: PresentMode::AutoNoVsync,
                    ..default()
                }),
                ..default()
            }),
            FrameTimeDiagnosticsPlugin,
            LogDiagnosticsPlugin::default(),
        ))
        .insert_resource(Foxes {
            count: std::env::args()
                .nth(1)
                .map_or(1000, |s| s.parse::<usize>().unwrap()),
            speed: 2.0,
            moving: true,
        })
        .insert_resource(AmbientLight {
            color: Color::WHITE,
            brightness: 1.0,
        })
        .add_systems(Startup, setup)
        .add_systems(
            Update,
            (
                setup_scene_once_loaded,
                keyboard_animation_control,
                update_fox_rings.after(keyboard_animation_control),
            ),
        )
        .run();
}

#[derive(Resource)]
struct Animations(Vec<Handle<AnimationClip>>);

const RING_SPACING: f32 = 2.0;
const FOX_SPACING: f32 = 2.0;

#[derive(Component, Clone, Copy)]
enum RotationDirection {
    CounterClockwise,
    Clockwise,
}

impl RotationDirection {
    fn sign(&self) -> f32 {
        match self {
            RotationDirection::CounterClockwise => 1.0,
            RotationDirection::Clockwise => -1.0,
        }
    }
}

#[derive(Component)]
struct Ring {
    radius: f32,
}

fn setup(
    mut commands: Commands,
    asset_server: Res<AssetServer>,
    mut meshes: ResMut<Assets<Mesh>>,
    mut materials: ResMut<Assets<StandardMaterial>>,
    foxes: Res<Foxes>,
) {
    warn!(include_str!("warning_string.txt"));

    // Insert a resource with the current scene information
    commands.insert_resource(Animations(vec![
        asset_server.load("models/animated/Fox.glb#Animation2"),
        asset_server.load("models/animated/Fox.glb#Animation1"),
        asset_server.load("models/animated/Fox.glb#Animation0"),
    ]));

    // Foxes
    // Concentric rings of foxes, running in opposite directions. The rings are spaced at 2m radius intervals.
    // The foxes in each ring are spaced at least 2m apart around its circumference.'

    // NOTE: This fox model faces +z
    let fox_handle = asset_server.load("models/animated/Fox.glb#Scene0");

    let ring_directions = [
        (
            Quat::from_rotation_y(PI),
            RotationDirection::CounterClockwise,
        ),
        (Quat::IDENTITY, RotationDirection::Clockwise),
    ];

    let mut ring_index = 0;
    let mut radius = RING_SPACING;
    let mut foxes_remaining = foxes.count;

    info!("Spawning {} foxes...", foxes.count);

    while foxes_remaining > 0 {
        let (base_rotation, ring_direction) = ring_directions[ring_index % 2];
        let ring_parent = commands
            .spawn((
                SpatialBundle::INHERITED_IDENTITY,
                ring_direction,
                Ring { radius },
            ))
            .id();

        let circumference = PI * 2. * radius;
        let foxes_in_ring = ((circumference / FOX_SPACING) as usize).min(foxes_remaining);
        let fox_spacing_angle = circumference / (foxes_in_ring as f32 * radius);

        for fox_i in 0..foxes_in_ring {
            let fox_angle = fox_i as f32 * fox_spacing_angle;
            let (s, c) = fox_angle.sin_cos();
            let (x, z) = (radius * c, radius * s);

            commands.entity(ring_parent).with_children(|builder| {
                builder.spawn(SceneBundle {
                    scene: fox_handle.clone(),
                    transform: Transform::from_xyz(x, 0.0, z)
                        .with_scale(Vec3::splat(0.01))
                        .with_rotation(base_rotation * Quat::from_rotation_y(-fox_angle)),
                    ..default()
                });
            });
        }

        foxes_remaining -= foxes_in_ring;
        radius += RING_SPACING;
        ring_index += 1;
    }

    // Camera
    let zoom = 0.8;
    let translation = Vec3::new(
        radius * 1.25 * zoom,
        radius * 0.5 * zoom,
        radius * 1.5 * zoom,
    );
    commands.spawn(Camera3dBundle {
        transform: Transform::from_translation(translation)
            .looking_at(0.2 * Vec3::new(translation.x, 0.0, translation.z), Vec3::Y),
        ..default()
    });

    // Plane
    commands.spawn(PbrBundle {
        mesh: meshes.add(shape::Plane::from_size(5000.0).into()),
        material: materials.add(Color::rgb(0.3, 0.5, 0.3).into()),
        ..default()
    });

    // Light
    commands.spawn(DirectionalLightBundle {
        transform: Transform::from_rotation(Quat::from_euler(EulerRot::ZYX, 0.0, 1.0, -PI / 4.)),
        directional_light: DirectionalLight {
            shadows_enabled: true,
            ..default()
        },
        cascade_shadow_config: CascadeShadowConfigBuilder {
            first_cascade_far_bound: 0.9 * radius,
            maximum_distance: 2.8 * radius,
            ..default()
        }
        .into(),
        ..default()
    });

    println!("Animation controls:");
    println!("  - spacebar: play / pause");
    println!("  - arrow up / down: speed up / slow down animation playback");
    println!("  - arrow left / right: seek backward / forward");
    println!("  - return: change animation");
}

// Once the scene is loaded, start the animation
fn setup_scene_once_loaded(
    animations: Res<Animations>,
    foxes: Res<Foxes>,
    mut player: Query<&mut AnimationPlayer>,
    mut done: Local<bool>,
) {
    if !*done && player.iter().len() == foxes.count {
        for mut player in &mut player {
            player.play(animations.0[0].clone_weak()).repeat();
        }
        *done = true;
    }
}

fn update_fox_rings(
    time: Res<Time>,
    foxes: Res<Foxes>,
    mut rings: Query<(&Ring, &RotationDirection, &mut Transform)>,
) {
    if !foxes.moving {
        return;
    }

    let dt = time.delta_seconds();
    for (ring, rotation_direction, mut transform) in &mut rings {
        let angular_velocity = foxes.speed / ring.radius;
        transform.rotate_y(rotation_direction.sign() * angular_velocity * dt);
    }
}

fn keyboard_animation_control(
    keyboard_input: Res<Input<Key>>,
    mut animation_player: Query<&mut AnimationPlayer>,
    animations: Res<Animations>,
    mut current_animation: Local<usize>,
    mut foxes: ResMut<Foxes>,
) {
    if keyboard_input.just_pressed(Key::Space) {
        foxes.moving = !foxes.moving;
    }

    if keyboard_input.just_pressed(Key::ArrowUp) {
        foxes.speed *= 1.25;
    }

    if keyboard_input.just_pressed(Key::ArrowDown) {
        foxes.speed *= 0.8;
    }

    if keyboard_input.just_pressed(Key::Enter) {
        *current_animation = (*current_animation + 1) % animations.0.len();
    }

    for mut player in &mut animation_player {
        if keyboard_input.just_pressed(Key::Space) {
            if player.is_paused() {
                player.resume();
            } else {
                player.pause();
            }
        }

        if keyboard_input.just_pressed(Key::ArrowUp) {
            let speed = player.speed();
            player.set_speed(speed * 1.25);
        }

        if keyboard_input.just_pressed(Key::ArrowDown) {
            let speed = player.speed();
            player.set_speed(speed * 0.8);
        }

<<<<<<< HEAD
        if keyboard_input.just_pressed(Key::ArrowLeft) {
            let elapsed = player.elapsed();
            player.set_elapsed(elapsed - 0.1);
        }

        if keyboard_input.just_pressed(Key::ArrowRight) {
            let elapsed = player.elapsed();
            player.set_elapsed(elapsed + 0.1);
=======
        if keyboard_input.just_pressed(KeyCode::ArrowLeft) {
            let elapsed = player.seek_time();
            player.seek_to(elapsed - 0.1);
        }

        if keyboard_input.just_pressed(KeyCode::ArrowRight) {
            let elapsed = player.seek_time();
            player.seek_to(elapsed + 0.1);
>>>>>>> e35ce43b
        }

        if keyboard_input.just_pressed(Key::Enter) {
            player
                .play_with_transition(
                    animations.0[*current_animation].clone_weak(),
                    Duration::from_millis(250),
                )
                .repeat();
        }
    }
}<|MERGE_RESOLUTION|>--- conflicted
+++ resolved
@@ -269,16 +269,6 @@
             player.set_speed(speed * 0.8);
         }
 
-<<<<<<< HEAD
-        if keyboard_input.just_pressed(Key::ArrowLeft) {
-            let elapsed = player.elapsed();
-            player.set_elapsed(elapsed - 0.1);
-        }
-
-        if keyboard_input.just_pressed(Key::ArrowRight) {
-            let elapsed = player.elapsed();
-            player.set_elapsed(elapsed + 0.1);
-=======
         if keyboard_input.just_pressed(KeyCode::ArrowLeft) {
             let elapsed = player.seek_time();
             player.seek_to(elapsed - 0.1);
@@ -287,7 +277,6 @@
         if keyboard_input.just_pressed(KeyCode::ArrowRight) {
             let elapsed = player.seek_time();
             player.seek_to(elapsed + 0.1);
->>>>>>> e35ce43b
         }
 
         if keyboard_input.just_pressed(Key::Enter) {
