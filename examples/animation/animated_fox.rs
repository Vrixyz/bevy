//! Plays animations from a skinned glTF.

use std::f32::consts::PI;
use std::time::Duration;

use bevy::pbr::CascadeShadowConfigBuilder;
use bevy::prelude::*;

fn main() {
    App::new()
        .add_plugins(DefaultPlugins)
        .insert_resource(AmbientLight {
            color: Color::WHITE,
            brightness: 1.0,
        })
        .add_systems(Startup, setup)
        .add_systems(
            Update,
            (setup_scene_once_loaded, keyboard_animation_control),
        )
        .run();
}

#[derive(Resource)]
struct Animations(Vec<Handle<AnimationClip>>);

fn setup(
    mut commands: Commands,
    asset_server: Res<AssetServer>,
    mut meshes: ResMut<Assets<Mesh>>,
    mut materials: ResMut<Assets<StandardMaterial>>,
) {
    // Insert a resource with the current scene information
    commands.insert_resource(Animations(vec![
        asset_server.load("models/animated/Fox.glb#Animation2"),
        asset_server.load("models/animated/Fox.glb#Animation1"),
        asset_server.load("models/animated/Fox.glb#Animation0"),
    ]));

    // Camera
    commands.spawn(Camera3dBundle {
        transform: Transform::from_xyz(100.0, 100.0, 150.0)
            .looking_at(Vec3::new(0.0, 20.0, 0.0), Vec3::Y),
        ..default()
    });

    // Plane
    commands.spawn(PbrBundle {
        mesh: meshes.add(shape::Plane::from_size(500000.0).into()),
        material: materials.add(Color::rgb(0.3, 0.5, 0.3).into()),
        ..default()
    });

    // Light
    commands.spawn(DirectionalLightBundle {
        transform: Transform::from_rotation(Quat::from_euler(EulerRot::ZYX, 0.0, 1.0, -PI / 4.)),
        directional_light: DirectionalLight {
            shadows_enabled: true,
            ..default()
        },
        cascade_shadow_config: CascadeShadowConfigBuilder {
            first_cascade_far_bound: 200.0,
            maximum_distance: 400.0,
            ..default()
        }
        .into(),
        ..default()
    });

    // Fox
    commands.spawn(SceneBundle {
        scene: asset_server.load("models/animated/Fox.glb#Scene0"),
        ..default()
    });

    println!("Animation controls:");
    println!("  - spacebar: play / pause");
    println!("  - arrow up / down: speed up / slow down animation playback");
    println!("  - arrow left / right: seek backward / forward");
    println!("  - return: change animation");
}

// Once the scene is loaded, start the animation
fn setup_scene_once_loaded(
    animations: Res<Animations>,
    mut players: Query<&mut AnimationPlayer, Added<AnimationPlayer>>,
) {
    for mut player in &mut players {
        player.play(animations.0[0].clone_weak()).repeat();
    }
}

fn keyboard_animation_control(
<<<<<<< HEAD
    keyboard_input: Res<Input<KeyLogic>>,
    mut animation_player: Query<&mut AnimationPlayer>,
=======
    keyboard_input: Res<Input<Key>>,
    mut animation_players: Query<&mut AnimationPlayer>,
>>>>>>> efc40a15
    animations: Res<Animations>,
    mut current_animation: Local<usize>,
) {
    for mut player in &mut animation_players {
        if keyboard_input.just_pressed(Key::Space) {
            if player.is_paused() {
                player.resume();
            } else {
                player.pause();
            }
        }

        if keyboard_input.just_pressed(Key::ArrowUp) {
            let speed = player.speed();
            player.set_speed(speed * 1.2);
        }

        if keyboard_input.just_pressed(Key::ArrowDown) {
            let speed = player.speed();
            player.set_speed(speed * 0.8);
        }

        if keyboard_input.just_pressed(Key::ArrowLeft) {
            let elapsed = player.elapsed();
            player.set_elapsed(elapsed - 0.1);
        }

        if keyboard_input.just_pressed(Key::ArrowRight) {
            let elapsed = player.elapsed();
            player.set_elapsed(elapsed + 0.1);
        }

        if keyboard_input.just_pressed(Key::Enter) {
            *current_animation = (*current_animation + 1) % animations.0.len();
            player
                .play_with_transition(
                    animations.0[*current_animation].clone_weak(),
                    Duration::from_millis(250),
                )
                .repeat();
        }
    }
}<|MERGE_RESOLUTION|>--- conflicted
+++ resolved
@@ -91,13 +91,8 @@
 }
 
 fn keyboard_animation_control(
-<<<<<<< HEAD
     keyboard_input: Res<Input<KeyLogic>>,
-    mut animation_player: Query<&mut AnimationPlayer>,
-=======
-    keyboard_input: Res<Input<Key>>,
     mut animation_players: Query<&mut AnimationPlayer>,
->>>>>>> efc40a15
     animations: Res<Animations>,
     mut current_animation: Local<usize>,
 ) {
