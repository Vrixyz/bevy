[package]
name = "bevy_winit"
version = "0.12.0"
edition = "2021"
description = "A winit window and input backend for Bevy Engine"
homepage = "https://bevyengine.org"
repository = "https://github.com/bevyengine/bevy"
license = "MIT OR Apache-2.0"
keywords = ["bevy"]

[features]
trace = []
wayland = ["winit/wayland", "winit/wayland-csd-adwaita"]
x11 = ["winit/x11"]
accesskit_unix = ["accesskit_winit/accesskit_unix", "accesskit_winit/async-io"]

[dependencies]
# bevy
bevy_a11y = { path = "../bevy_a11y", version = "0.12.0" }
bevy_app = { path = "../bevy_app", version = "0.12.0" }
bevy_derive = { path = "../bevy_derive", version = "0.12.0" }
bevy_ecs = { path = "../bevy_ecs", version = "0.12.0" }
bevy_hierarchy = { path = "../bevy_hierarchy", version = "0.12.0" }
bevy_input = { path = "../bevy_input", version = "0.12.0" }
bevy_math = { path = "../bevy_math", version = "0.12.0" }
bevy_window = { path = "../bevy_window", version = "0.12.0" }
bevy_utils = { path = "../bevy_utils", version = "0.12.0" }
bevy_tasks = { path = "../bevy_tasks", version = "0.12.0" }

# other
# feature rwh_05 refers to window_raw_handle@v0.5,
# updating to rwh_06 is blocked until wgpu 0.19 release lands.
winit = { version = "0.29", default-features = false, features = ["rwh_05"] }
<<<<<<< HEAD
accesskit_winit = { version = "0.16", default-features = false }
=======
accesskit_winit = { version = "0.17", default-features = false, features = [
  "rwh_05",
] }
>>>>>>> ced216f5
approx = { version = "0.5", default-features = false }
raw-window-handle = "0.5"

[target.'cfg(target_os = "android")'.dependencies]
winit = { version = "0.29", default-features = false, features = [
  "android-native-activity",
  "rwh_05",
] }

[target.'cfg(target_arch = "wasm32")'.dependencies]
wasm-bindgen = { version = "0.2" }
web-sys = "0.3"

crossbeam-channel = "0.5"

[package.metadata.docs.rs]
features = ["x11"]

[lints]
workspace = true<|MERGE_RESOLUTION|>--- conflicted
+++ resolved
@@ -31,13 +31,9 @@
 # feature rwh_05 refers to window_raw_handle@v0.5,
 # updating to rwh_06 is blocked until wgpu 0.19 release lands.
 winit = { version = "0.29", default-features = false, features = ["rwh_05"] }
-<<<<<<< HEAD
-accesskit_winit = { version = "0.16", default-features = false }
-=======
 accesskit_winit = { version = "0.17", default-features = false, features = [
   "rwh_05",
 ] }
->>>>>>> ced216f5
 approx = { version = "0.5", default-features = false }
 raw-window-handle = "0.5"
 
