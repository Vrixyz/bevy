#![warn(missing_docs)]
//! `bevy_winit` provides utilities to handle window creation and the eventloop through [`winit`]
//!
//! Most commonly, the [`WinitPlugin`] is used as part of
//! [`DefaultPlugins`](https://docs.rs/bevy/latest/bevy/struct.DefaultPlugins.html).
//! The app's [runner](bevy_app::App::runner) is set by `WinitPlugin` and handles the `winit` [`EventLoop`].
//! See `winit_runner` for details.

pub mod accessibility;
mod converters;
mod system;
mod winit_config;
mod winit_windows;

use bevy_a11y::AccessibilityRequested;
use bevy_utils::{Duration, Instant};
use system::{changed_windows, create_windows, despawn_windows, CachedWindow};
pub use winit_config::*;
pub use winit_windows::*;

use bevy_app::{App, AppExit, Last, Plugin, PluginsState};
use bevy_ecs::event::{Events, ManualEventReader};
use bevy_ecs::prelude::*;
use bevy_ecs::system::{SystemParam, SystemState};
use bevy_input::{
    keyboard::KeyboardInput,
    mouse::{MouseButtonInput, MouseMotion, MouseScrollUnit, MouseWheel},
    touch::TouchInput,
    touchpad::{TouchpadMagnify, TouchpadRotate},
};
use bevy_math::{ivec2, DVec2, Vec2};
#[cfg(not(target_arch = "wasm32"))]
use bevy_tasks::tick_global_task_pools_on_main_thread;
use bevy_utils::tracing::{error, trace, warn};
use bevy_window::{
    exit_on_all_closed, ApplicationLifetime, CursorEntered, CursorLeft, CursorMoved,
    FileDragAndDrop, Ime, ReceivedCharacter, RequestRedraw, Window,
    WindowBackendScaleFactorChanged, WindowCloseRequested, WindowCreated, WindowDestroyed,
    WindowFocused, WindowMoved, WindowOccluded, WindowResized, WindowScaleFactorChanged,
    WindowThemeChanged,
};
#[cfg(target_os = "android")]
use bevy_window::{PrimaryWindow, RawHandleWrapper};

#[cfg(target_os = "android")]
pub use winit::platform::android::activity as android_activity;

use winit::{
    event::{self, DeviceEvent, Event, StartCause, WindowEvent},
    event_loop::{ControlFlow, EventLoop, EventLoopBuilder, EventLoopWindowTarget},
};

use crate::accessibility::{AccessKitAdapters, AccessKitPlugin, WinitActionHandlers};

use crate::converters::convert_winit_theme;

/// [`AndroidApp`] provides an interface to query the application state as well as monitor events
/// (for example lifecycle and input events).
#[cfg(target_os = "android")]
pub static ANDROID_APP: std::sync::OnceLock<android_activity::AndroidApp> =
    std::sync::OnceLock::new();

/// A [`Plugin`] that uses `winit` to create and manage windows, and receive window and input
/// events.
///
/// This plugin will add systems and resources that sync with the `winit` backend and also
/// replace the existing [`App`] runner with one that constructs an [event loop](EventLoop) to
/// receive window and input events from the OS.
#[derive(Default)]
pub struct WinitPlugin {
    /// Allows the window (and the event loop) to be created on any thread
    /// instead of only the main thread.
    ///
    /// See [`EventLoopBuilder::build`] for more information on this.
    ///
    /// # Supported platforms
    ///
    /// Only works on Linux (X11/Wayland) and Windows.
    /// This field is ignored on other platforms.
    pub run_on_any_thread: bool,
}

impl Plugin for WinitPlugin {
    fn build(&self, app: &mut App) {
        let mut event_loop_builder = EventLoopBuilder::<()>::with_user_event();

        // This is needed because the features checked in the inner
        // block might be enabled on other platforms than linux.
        #[cfg(target_os = "linux")]
        {
            #[cfg(feature = "x11")]
            {
                use winit::platform::x11::EventLoopBuilderExtX11;

                // This allows a Bevy app to be started and ran outside of the main thread.
                // A use case for this is to allow external applications to spawn a thread
                // which runs a Bevy app without requiring the Bevy app to need to reside on
                // the main thread, which can be problematic.
                event_loop_builder.with_any_thread(self.run_on_any_thread);
            }

            #[cfg(feature = "wayland")]
            {
                use winit::platform::wayland::EventLoopBuilderExtWayland;
                event_loop_builder.with_any_thread(self.run_on_any_thread);
            }
        }

        #[cfg(target_os = "windows")]
        {
            use winit::platform::windows::EventLoopBuilderExtWindows;
            event_loop_builder.with_any_thread(self.run_on_any_thread);
        }

        #[cfg(target_os = "android")]
        {
            use winit::platform::android::EventLoopBuilderExtAndroid;
            event_loop_builder.with_android_app(
                ANDROID_APP
                    .get()
                    .expect("Bevy must be setup with the #[bevy_main] macro on Android")
                    .clone(),
            );
        }

        app.init_non_send_resource::<WinitWindows>()
            .init_resource::<WinitSettings>()
            .set_runner(winit_runner)
            .add_systems(
                Last,
                (
                    // `exit_on_all_closed` only checks if windows exist but doesn't access data,
                    // so we don't need to care about its ordering relative to `changed_windows`
                    changed_windows.ambiguous_with(exit_on_all_closed),
                    despawn_windows,
                )
                    .chain(),
            );

        app.add_plugins(AccessKitPlugin);

<<<<<<< HEAD
=======
        #[cfg(target_arch = "wasm32")]
        app.add_plugins(CanvasParentResizePlugin);

>>>>>>> ced216f5
        let event_loop = event_loop_builder
            .build()
            .expect("Failed to build event loop");

        // iOS, macOS, and Android don't like it if you create windows before the event loop is
        // initialized.
        //
        // See:
        // - https://github.com/rust-windowing/winit/blob/master/README.md#macos
        // - https://github.com/rust-windowing/winit/blob/master/README.md#ios
        #[cfg(not(any(target_os = "android", target_os = "ios", target_os = "macos")))]
        {
            // Otherwise, we want to create a window before `bevy_render` initializes the renderer
            // so that we have a surface to use as a hint. This improves compatibility with `wgpu`
            // backends, especially WASM/WebGL2.
            #[cfg(not(target_arch = "wasm32"))]
            let mut create_window_system_state: SystemState<(
                Commands,
                Query<(Entity, &mut Window)>,
                EventWriter<WindowCreated>,
                NonSendMut<WinitWindows>,
                NonSendMut<AccessKitAdapters>,
                ResMut<WinitActionHandlers>,
                ResMut<AccessibilityRequested>,
            )> = SystemState::from_world(&mut app.world);

            #[cfg(target_arch = "wasm32")]
            let mut create_window_system_state: SystemState<(
                Commands,
                Query<(Entity, &mut Window)>,
                EventWriter<WindowCreated>,
                NonSendMut<WinitWindows>,
                NonSendMut<AccessKitAdapters>,
                ResMut<WinitActionHandlers>,
                ResMut<AccessibilityRequested>,
            )> = SystemState::from_world(&mut app.world);

            #[cfg(not(target_arch = "wasm32"))]
            let (
                commands,
                mut windows,
                event_writer,
                winit_windows,
                adapters,
                handlers,
                accessibility_requested,
            ) = create_window_system_state.get_mut(&mut app.world);

            #[cfg(target_arch = "wasm32")]
            let (
                commands,
                mut windows,
                event_writer,
                winit_windows,
                adapters,
                handlers,
                accessibility_requested,
            ) = create_window_system_state.get_mut(&mut app.world);

            create_windows(
                &event_loop,
                commands,
                windows.iter_mut(),
                event_writer,
                winit_windows,
                adapters,
                handlers,
                accessibility_requested,
            );

            create_window_system_state.apply(&mut app.world);
        }

        // `winit`'s windows are bound to the event loop that created them, so the event loop must
        // be inserted as a resource here to pass it onto the runner.
        app.insert_non_send_resource(event_loop);
    }
}

#[derive(SystemParam)]
struct WindowAndInputEventWriters<'w> {
    // `winit` `WindowEvent`s
    window_resized: EventWriter<'w, WindowResized>,
    window_close_requested: EventWriter<'w, WindowCloseRequested>,
    window_scale_factor_changed: EventWriter<'w, WindowScaleFactorChanged>,
    window_backend_scale_factor_changed: EventWriter<'w, WindowBackendScaleFactorChanged>,
    window_focused: EventWriter<'w, WindowFocused>,
    window_occluded: EventWriter<'w, WindowOccluded>,
    window_moved: EventWriter<'w, WindowMoved>,
    window_theme_changed: EventWriter<'w, WindowThemeChanged>,
    window_destroyed: EventWriter<'w, WindowDestroyed>,
    lifetime: EventWriter<'w, ApplicationLifetime>,
    keyboard_input: EventWriter<'w, KeyboardInput>,
    character_input: EventWriter<'w, ReceivedCharacter>,
    mouse_button_input: EventWriter<'w, MouseButtonInput>,
    touchpad_magnify_input: EventWriter<'w, TouchpadMagnify>,
    touchpad_rotate_input: EventWriter<'w, TouchpadRotate>,
    mouse_wheel_input: EventWriter<'w, MouseWheel>,
    touch_input: EventWriter<'w, TouchInput>,
    ime_input: EventWriter<'w, Ime>,
    file_drag_and_drop: EventWriter<'w, FileDragAndDrop>,
    cursor_moved: EventWriter<'w, CursorMoved>,
    cursor_entered: EventWriter<'w, CursorEntered>,
    cursor_left: EventWriter<'w, CursorLeft>,
    // `winit` `DeviceEvent`s
    mouse_motion: EventWriter<'w, MouseMotion>,
}

/// Persistent state that is used to run the [`App`] according to the current
/// [`UpdateMode`].
struct WinitAppRunnerState {
    /// Current active state of the app.
    active: ActiveState,
    /// Is `true` if a new [`WindowEvent`] has been received since the last update.
    window_event_received: bool,
    /// Is `true` if the app has requested a redraw since the last update.
    redraw_requested: bool,
    /// Is `true` if enough time has elapsed since `last_update` to run another update.
    wait_elapsed: bool,
    /// The time the last update started.
    last_update: Instant,
    /// The time the next update is scheduled to start.
    scheduled_update: Option<Instant>,
}

#[derive(PartialEq, Eq)]
enum ActiveState {
    NotYetStarted,
    Active,
    Suspended,
    WillSuspend,
}

impl ActiveState {
    #[inline]
    fn should_run(&self) -> bool {
        match self {
            ActiveState::NotYetStarted | ActiveState::Suspended => false,
            ActiveState::Active | ActiveState::WillSuspend => true,
        }
    }
}

impl Default for WinitAppRunnerState {
    fn default() -> Self {
        Self {
            active: ActiveState::NotYetStarted,
            window_event_received: false,
            redraw_requested: false,
            wait_elapsed: false,
            last_update: Instant::now(),
            scheduled_update: None,
        }
    }
}

/// The default [`App::runner`] for the [`WinitPlugin`] plugin.
///
/// Overriding the app's [runner](bevy_app::App::runner) while using `WinitPlugin` will bypass the
/// `EventLoop`.
pub fn winit_runner(mut app: App) {
    if app.plugins_state() == PluginsState::Ready {
        app.finish();
        app.cleanup();
    }

    let event_loop = app
        .world
        .remove_non_send_resource::<EventLoop<()>>()
        .unwrap();

    app.world
        .insert_non_send_resource(event_loop.create_proxy());

    let mut runner_state = WinitAppRunnerState::default();

    // prepare structures to access data in the world
    let mut app_exit_event_reader = ManualEventReader::<AppExit>::default();
    let mut redraw_event_reader = ManualEventReader::<RequestRedraw>::default();

    let mut focused_windows_state: SystemState<(Res<WinitSettings>, Query<&Window>)> =
        SystemState::new(&mut app.world);

    let mut event_writer_system_state: SystemState<(
        WindowAndInputEventWriters,
        NonSend<WinitWindows>,
        Query<(&mut Window, &mut CachedWindow)>,
        NonSend<AccessKitAdapters>,
    )> = SystemState::new(&mut app.world);

    let mut create_window_system_state: SystemState<(
        Commands,
        Query<(Entity, &mut Window), Added<Window>>,
        EventWriter<WindowCreated>,
        NonSendMut<WinitWindows>,
        NonSendMut<AccessKitAdapters>,
        ResMut<WinitActionHandlers>,
        ResMut<AccessibilityRequested>,
    )> = SystemState::from_world(&mut app.world);

    // setup up the event loop
    let event_handler = move |event: Event<()>, event_loop: &EventLoopWindowTarget<()>| {
        #[cfg(feature = "trace")]
        let _span = bevy_utils::tracing::info_span!("winit event_handler").entered();

        if app.plugins_state() != PluginsState::Cleaned {
            if app.plugins_state() != PluginsState::Ready {
                #[cfg(not(target_arch = "wasm32"))]
                tick_global_task_pools_on_main_thread();
            } else {
                app.finish();
                app.cleanup();
            }

            if let Some(app_exit_events) = app.world.get_resource::<Events<AppExit>>() {
                if app_exit_event_reader.read(app_exit_events).last().is_some() {
                    event_loop.exit();
                    return;
                }
            }
        }

        match event {
            Event::NewEvents(start_cause) => match start_cause {
                StartCause::Init => {
                    #[cfg(any(target_os = "ios", target_os = "macos"))]
                    {
                        let (
                            commands,
                            mut windows,
                            event_writer,
                            winit_windows,
                            adapters,
                            handlers,
                            accessibility_requested,
                        ) = create_window_system_state.get_mut(&mut app.world);

                        create_windows(
                            event_loop,
                            commands,
                            windows.iter_mut(),
                            event_writer,
                            winit_windows,
                            adapters,
                            handlers,
                            accessibility_requested,
                        );

                        create_window_system_state.apply(&mut app.world);
                    }
                }
                _ => {
                    if let Some(t) = runner_state.scheduled_update {
                        let now = Instant::now();
                        let remaining = t.checked_duration_since(now).unwrap_or(Duration::ZERO);
                        runner_state.wait_elapsed = remaining.is_zero();
                    }
                }
            },
            Event::WindowEvent {
                event, window_id, ..
            } => {
                let (mut event_writers, winit_windows, mut windows, access_kit_adapters) =
                    event_writer_system_state.get_mut(&mut app.world);

                let Some(window_entity) = winit_windows.get_window_entity(window_id) else {
                    warn!(
                        "Skipped event {:?} for unknown winit Window Id {:?}",
                        event, window_id
                    );
                    return;
                };

                let Ok((mut window, mut cache)) = windows.get_mut(window_entity) else {
                    warn!(
                        "Window {:?} is missing `Window` component, skipping event {:?}",
                        window_entity, event
                    );
                    return;
                };

                // Allow AccessKit to respond to `WindowEvent`s before they reach
                // the engine.
                if let Some(adapter) = access_kit_adapters.get(&window_entity) {
                    if let Some(window) = winit_windows.get_window(window_entity) {
                        adapter.process_event(window, &event);
                    }
                }

                runner_state.window_event_received = true;

                match event {
                    WindowEvent::Resized(size) => {
                        react_to_resize(&mut window, size, &mut event_writers, window_entity);
                    }
                    WindowEvent::CloseRequested => {
                        event_writers
                            .window_close_requested
                            .send(WindowCloseRequested {
                                window: window_entity,
                            });
                    }
                    WindowEvent::KeyboardInput { ref event, .. } => {
                        if event.state.is_pressed() {
                            if let Some(char) = &event.text {
                                event_writers.character_input.send(ReceivedCharacter {
                                    window: window_entity,
                                    char: char.clone(),
                                });
                            }
                        }
                        let keyboard_event =
                            converters::convert_keyboard_input(event, window_entity);
                        event_writers.keyboard_input.send(keyboard_event);
                    }
                    WindowEvent::CursorMoved { position, .. } => {
                        let physical_position = DVec2::new(position.x, position.y);
                        window.set_physical_cursor_position(Some(physical_position));
                        event_writers.cursor_moved.send(CursorMoved {
                            window: window_entity,
                            position: (physical_position / window.resolution.scale_factor() as f64)
                                .as_vec2(),
                        });
                    }
                    WindowEvent::CursorEntered { .. } => {
                        event_writers.cursor_entered.send(CursorEntered {
                            window: window_entity,
                        });
                    }
                    WindowEvent::CursorLeft { .. } => {
                        window.set_physical_cursor_position(None);
                        event_writers.cursor_left.send(CursorLeft {
                            window: window_entity,
                        });
                    }
                    WindowEvent::MouseInput { state, button, .. } => {
                        event_writers.mouse_button_input.send(MouseButtonInput {
                            button: converters::convert_mouse_button(button),
                            state: converters::convert_element_state(state),
                            window: window_entity,
                        });
                    }
                    WindowEvent::TouchpadMagnify { delta, .. } => {
                        event_writers
                            .touchpad_magnify_input
                            .send(TouchpadMagnify(delta as f32));
                    }
                    WindowEvent::TouchpadRotate { delta, .. } => {
                        event_writers
                            .touchpad_rotate_input
                            .send(TouchpadRotate(delta));
                    }
                    WindowEvent::MouseWheel { delta, .. } => match delta {
                        event::MouseScrollDelta::LineDelta(x, y) => {
                            event_writers.mouse_wheel_input.send(MouseWheel {
                                unit: MouseScrollUnit::Line,
                                x,
                                y,
                                window: window_entity,
                            });
                        }
                        event::MouseScrollDelta::PixelDelta(p) => {
                            event_writers.mouse_wheel_input.send(MouseWheel {
                                unit: MouseScrollUnit::Pixel,
                                x: p.x as f32,
                                y: p.y as f32,
                                window: window_entity,
                            });
                        }
                    },
                    WindowEvent::Touch(touch) => {
                        let location = touch
                            .location
                            .to_logical(window.resolution.scale_factor() as f64);
                        event_writers
                            .touch_input
                            .send(converters::convert_touch_input(touch, location));
                    }
                    WindowEvent::ScaleFactorChanged {
                        scale_factor,
                        mut inner_size_writer,
                    } => {
                        event_writers.window_backend_scale_factor_changed.send(
                            WindowBackendScaleFactorChanged {
                                window: window_entity,
                                scale_factor,
                            },
                        );

                        let prior_factor = window.resolution.scale_factor();
                        window.resolution.set_scale_factor(scale_factor as f32);
                        let new_factor = window.resolution.scale_factor();

                        let mut new_inner_size = winit::dpi::PhysicalSize::new(
                            window.physical_width(),
                            window.physical_height(),
                        );
                        if let Some(forced_factor) = window.resolution.scale_factor_override() {
                            // This window is overriding the OS-suggested DPI, so its physical size
                            // should be set based on the overriding value. Its logical size already
                            // incorporates any resize constraints.
                            let maybe_new_inner_size =
                                winit::dpi::LogicalSize::new(window.width(), window.height())
<<<<<<< HEAD
                                    .to_physical::<u32>(forced_factor);
=======
                                    .to_physical::<u32>(forced_factor as f64);
>>>>>>> ced216f5
                            if let Err(err) = inner_size_writer.request_inner_size(new_inner_size) {
                                warn!("Winit Failed to resize the window: {err}");
                            } else {
                                new_inner_size = maybe_new_inner_size;
                            }
                        } else if approx::relative_ne!(new_factor, prior_factor) {
                            event_writers.window_scale_factor_changed.send(
                                WindowScaleFactorChanged {
                                    window: window_entity,
                                    scale_factor,
                                },
                            );
                        }
<<<<<<< HEAD

                        let new_logical_width = (new_inner_size.width as f64 / new_factor) as f32;
                        let new_logical_height = (new_inner_size.height as f64 / new_factor) as f32;

=======
                        let new_logical_width = new_inner_size.width as f32 / new_factor;
                        let new_logical_height = new_inner_size.height as f32 / new_factor;
>>>>>>> ced216f5
                        if approx::relative_ne!(window.width(), new_logical_width)
                            || approx::relative_ne!(window.height(), new_logical_height)
                        {
                            event_writers.window_resized.send(WindowResized {
                                window: window_entity,
                                width: new_logical_width,
                                height: new_logical_height,
                            });
                        }
                        window
                            .resolution
                            .set_physical_resolution(new_inner_size.width, new_inner_size.height);
                    }
                    WindowEvent::Focused(focused) => {
                        window.focused = focused;
                        event_writers.window_focused.send(WindowFocused {
                            window: window_entity,
                            focused,
                        });
                    }
                    WindowEvent::Occluded(occluded) => {
                        event_writers.window_occluded.send(WindowOccluded {
                            window: window_entity,
                            occluded,
                        });
                    }
                    WindowEvent::DroppedFile(path_buf) => {
                        event_writers
                            .file_drag_and_drop
                            .send(FileDragAndDrop::DroppedFile {
                                window: window_entity,
                                path_buf,
                            });
                    }
                    WindowEvent::HoveredFile(path_buf) => {
                        event_writers
                            .file_drag_and_drop
                            .send(FileDragAndDrop::HoveredFile {
                                window: window_entity,
                                path_buf,
                            });
                    }
                    WindowEvent::HoveredFileCancelled => {
                        event_writers.file_drag_and_drop.send(
                            FileDragAndDrop::HoveredFileCanceled {
                                window: window_entity,
                            },
                        );
                    }
                    WindowEvent::Moved(position) => {
                        let position = ivec2(position.x, position.y);
                        window.position.set(position);
                        event_writers.window_moved.send(WindowMoved {
                            entity: window_entity,
                            position,
                        });
                    }
                    WindowEvent::Ime(event) => match event {
                        event::Ime::Preedit(value, cursor) => {
                            event_writers.ime_input.send(Ime::Preedit {
                                window: window_entity,
                                value,
                                cursor,
                            });
                        }
                        event::Ime::Commit(value) => {
                            event_writers.ime_input.send(Ime::Commit {
                                window: window_entity,
                                value,
                            });
                        }
                        event::Ime::Enabled => {
                            event_writers.ime_input.send(Ime::Enabled {
                                window: window_entity,
                            });
                        }
                        event::Ime::Disabled => {
                            event_writers.ime_input.send(Ime::Disabled {
                                window: window_entity,
                            });
                        }
                    },
                    WindowEvent::ThemeChanged(theme) => {
                        event_writers.window_theme_changed.send(WindowThemeChanged {
                            window: window_entity,
                            theme: convert_winit_theme(theme),
                        });
                    }
                    WindowEvent::Destroyed => {
                        event_writers.window_destroyed.send(WindowDestroyed {
                            window: window_entity,
                        });
                    }
                    _ => {}
                }

                if window.is_changed() {
                    cache.window = window.clone();
                }
            }
            Event::DeviceEvent {
                event: DeviceEvent::MouseMotion { delta: (x, y) },
                ..
            } => {
                let (mut event_writers, ..) = event_writer_system_state.get_mut(&mut app.world);
                event_writers.mouse_motion.send(MouseMotion {
                    delta: Vec2::new(x as f32, y as f32),
                });
            }
            Event::Suspended => {
                let (mut event_writers, ..) = event_writer_system_state.get_mut(&mut app.world);
                event_writers.lifetime.send(ApplicationLifetime::Suspended);
                // Mark the state as `WillSuspend`. This will let the schedule run one last time
                // before actually suspending to let the application react
                runner_state.active = ActiveState::WillSuspend;
            }
            Event::Resumed => {
                let (mut event_writers, ..) = event_writer_system_state.get_mut(&mut app.world);
                match runner_state.active {
                    ActiveState::NotYetStarted => {
                        event_writers.lifetime.send(ApplicationLifetime::Started);
                    }
                    _ => {
                        event_writers.lifetime.send(ApplicationLifetime::Resumed);
                    }
                }
                runner_state.active = ActiveState::Active;
                #[cfg(target_os = "android")]
                {
                    // Get windows that are cached but without raw handles. Those window were already created, but got their
                    // handle wrapper removed when the app was suspended.
                    let mut query = app
                        .world
                        .query_filtered::<(Entity, &Window), (With<CachedWindow>, Without<bevy_window::RawHandleWrapper>)>();
                    if let Ok((entity, window)) = query.get_single(&app.world) {
                        use raw_window_handle::{HasRawDisplayHandle, HasRawWindowHandle};
                        let window = window.clone();

                        let (
                            _,
                            _,
                            _,
                            mut winit_windows,
                            mut adapters,
                            mut handlers,
                            accessibility_requested,
                        ) = create_window_system_state.get_mut(&mut app.world);

                        let winit_window = winit_windows.create_window(
                            event_loop,
                            entity,
                            &window,
                            &mut adapters,
                            &mut handlers,
                            &accessibility_requested,
                        );

                        let wrapper = RawHandleWrapper {
                            window_handle: winit_window.raw_window_handle(),
                            display_handle: winit_window.raw_display_handle(),
                        };

                        app.world.entity_mut(entity).insert(wrapper);
                    }
                    event_loop.set_control_flow(ControlFlow::Poll);
                }
            }
            Event::AboutToWait => {
                if runner_state.active.should_run() {
                    if runner_state.active == ActiveState::WillSuspend {
                        runner_state.active = ActiveState::Suspended;
                        #[cfg(target_os = "android")]
                        {
                            // Remove the `RawHandleWrapper` from the primary window.
                            // This will trigger the surface destruction.
                            let mut query =
                                app.world.query_filtered::<Entity, With<PrimaryWindow>>();
                            let entity = query.single(&app.world);
                            app.world.entity_mut(entity).remove::<RawHandleWrapper>();
                            event_loop.set_control_flow(ControlFlow::Wait);
                        }
                    }
                    let (config, windows) = focused_windows_state.get(&app.world);
                    let focused = windows.iter().any(|window| window.focused);
                    let should_update = match config.update_mode(focused) {
                        UpdateMode::Continuous | UpdateMode::Reactive { .. } => {
                            // `Reactive`: In order for `event_handler` to have been called, either
                            // we received a window or raw input event, the `wait` elapsed, or a
                            // redraw was requested (by the app or the OS). There are no other
                            // conditions, so we can just return `true` here.
                            true
                        }
                        UpdateMode::ReactiveLowPower { .. } => {
                            runner_state.wait_elapsed
                                || runner_state.redraw_requested
                                || runner_state.window_event_received
                        }
                    };

                    if app.plugins_state() == PluginsState::Cleaned && should_update {
                        // reset these on each update
                        runner_state.wait_elapsed = false;
                        runner_state.window_event_received = false;
                        runner_state.redraw_requested = false;
                        runner_state.last_update = Instant::now();

                        app.update();

                        // decide when to run the next update
                        let (config, windows) = focused_windows_state.get(&app.world);
                        let focused = windows.iter().any(|window| window.focused);
                        match config.update_mode(focused) {
                            UpdateMode::Continuous => {
                                event_loop.set_control_flow(ControlFlow::Poll);
                            }
                            UpdateMode::Reactive { wait }
                            | UpdateMode::ReactiveLowPower { wait } => {
                                if let Some(next) = runner_state.last_update.checked_add(*wait) {
                                    runner_state.scheduled_update = Some(next);
                                    event_loop.set_control_flow(ControlFlow::WaitUntil(next));
                                } else {
                                    runner_state.scheduled_update = None;
                                    event_loop.set_control_flow(ControlFlow::Wait);
                                }
                            }
                        }

                        if let Some(app_redraw_events) =
                            app.world.get_resource::<Events<RequestRedraw>>()
                        {
                            if redraw_event_reader.read(app_redraw_events).last().is_some() {
                                runner_state.redraw_requested = true;
                                event_loop.set_control_flow(ControlFlow::Poll);
                            }
                        }

                        if let Some(app_exit_events) = app.world.get_resource::<Events<AppExit>>() {
                            if app_exit_event_reader.read(app_exit_events).last().is_some() {
                                event_loop.exit();
                            }
                        }
                    }

                    // create any new windows
                    // (even if app did not update, some may have been created by plugin setup)
                    let (
                        commands,
                        mut windows,
                        event_writer,
                        winit_windows,
                        adapters,
                        handlers,
                        accessibility_requested,
                    ) = create_window_system_state.get_mut(&mut app.world);

                    create_windows(
                        event_loop,
                        commands,
                        windows.iter_mut(),
                        event_writer,
                        winit_windows,
                        adapters,
                        handlers,
                        accessibility_requested,
                    );

                    create_window_system_state.apply(&mut app.world);
                }
            }
            _ => (),
        }
    };

    trace!("starting winit event loop");
    if let Err(err) = event_loop.run(event_handler) {
        error!("winit event loop returned an error: {err}");
    }
}

fn react_to_resize(
    window: &mut Mut<'_, Window>,
    size: winit::dpi::PhysicalSize<u32>,
    event_writers: &mut WindowAndInputEventWriters<'_>,
    window_entity: Entity,
) {
    window
        .resolution
        .set_physical_resolution(size.width, size.height);

    event_writers.window_resized.send(WindowResized {
        window: window_entity,
        width: window.width(),
        height: window.height(),
    });
}<|MERGE_RESOLUTION|>--- conflicted
+++ resolved
@@ -139,12 +139,6 @@
 
         app.add_plugins(AccessKitPlugin);
 
-<<<<<<< HEAD
-=======
-        #[cfg(target_arch = "wasm32")]
-        app.add_plugins(CanvasParentResizePlugin);
-
->>>>>>> ced216f5
         let event_loop = event_loop_builder
             .build()
             .expect("Failed to build event loop");
@@ -548,11 +542,7 @@
                             // incorporates any resize constraints.
                             let maybe_new_inner_size =
                                 winit::dpi::LogicalSize::new(window.width(), window.height())
-<<<<<<< HEAD
-                                    .to_physical::<u32>(forced_factor);
-=======
                                     .to_physical::<u32>(forced_factor as f64);
->>>>>>> ced216f5
                             if let Err(err) = inner_size_writer.request_inner_size(new_inner_size) {
                                 warn!("Winit Failed to resize the window: {err}");
                             } else {
@@ -566,15 +556,9 @@
                                 },
                             );
                         }
-<<<<<<< HEAD
-
-                        let new_logical_width = (new_inner_size.width as f64 / new_factor) as f32;
-                        let new_logical_height = (new_inner_size.height as f64 / new_factor) as f32;
-
-=======
+
                         let new_logical_width = new_inner_size.width as f32 / new_factor;
                         let new_logical_height = new_inner_size.height as f32 / new_factor;
->>>>>>> ced216f5
                         if approx::relative_ne!(window.width(), new_logical_width)
                             || approx::relative_ne!(window.height(), new_logical_height)
                         {
