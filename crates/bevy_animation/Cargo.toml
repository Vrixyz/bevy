--- conflicted
+++ resolved
@@ -14,14 +14,8 @@
 bevy_asset = { path = "../bevy_asset", version = "0.11.0-dev" }
 bevy_core = { path = "../bevy_core", version = "0.11.0-dev" }
 bevy_math = { path = "../bevy_math", version = "0.11.0-dev" }
-<<<<<<< HEAD
-bevy_reflect = { path = "../bevy_reflect", version = "0.11.0-dev", features = [
-    "bevy",
-] }
-=======
 bevy_reflect = { path = "../bevy_reflect", version = "0.11.0-dev", features = ["bevy"] }
 bevy_render = { path = "../bevy_render", version = "0.11.0-dev" }
->>>>>>> 10f5c920
 bevy_time = { path = "../bevy_time", version = "0.11.0-dev" }
 bevy_utils = { path = "../bevy_utils", version = "0.11.0-dev" }
 bevy_ecs = { path = "../bevy_ecs", version = "0.11.0-dev" }
