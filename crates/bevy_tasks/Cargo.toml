[package]
name = "bevy_tasks"
version = "0.12.0"
edition = "2021"
description = "A task executor for Bevy Engine"
homepage = "https://bevyengine.org"
repository = "https://github.com/bevyengine/bevy"
license = "MIT OR Apache-2.0"
keywords = ["bevy"]

[features]
multi-threaded = []

[dependencies]
<<<<<<< HEAD
futures-lite = "1.13"
async-executor = "1.5"
=======
futures-lite = "2.0.1"
async-executor = "1.7.2"
>>>>>>> 4788315f
async-channel = "1.4.2"
async-io = { version = "2.0.0", optional = true }
async-task = "4.2.0"
concurrent-queue = "2.0.0"

[target.'cfg(target_arch = "wasm32")'.dependencies]
wasm-bindgen-futures = "0.4"

[dev-dependencies]
web-time = { version = "0.2" }

[lints]
workspace = true<|MERGE_RESOLUTION|>--- conflicted
+++ resolved
@@ -12,13 +12,8 @@
 multi-threaded = []
 
 [dependencies]
-<<<<<<< HEAD
-futures-lite = "1.13"
-async-executor = "1.5"
-=======
 futures-lite = "2.0.1"
 async-executor = "1.7.2"
->>>>>>> 4788315f
 async-channel = "1.4.2"
 async-io = { version = "2.0.0", optional = true }
 async-task = "4.2.0"
