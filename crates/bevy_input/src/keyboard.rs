--- conflicted
+++ resolved
@@ -5,12 +5,8 @@
     event::{Event, EventReader},
     system::ResMut,
 };
-<<<<<<< HEAD
-use bevy_reflect::{FromReflect, Reflect};
+use bevy_reflect::{FromReflect, Reflect, ReflectFromReflect};
 use smol_str::SmolStr;
-=======
-use bevy_reflect::{FromReflect, Reflect, ReflectFromReflect};
->>>>>>> bb59509d
 
 #[cfg(feature = "serialize")]
 use bevy_reflect::{ReflectDeserialize, ReflectSerialize};
@@ -26,13 +22,8 @@
 ///
 /// The event is consumed inside of the [`keyboard_input_system`](crate::keyboard::keyboard_input_system)
 /// to update the [`Input<KeyCode>`](crate::Input<KeyCode>) resource.
-<<<<<<< HEAD
 #[derive(Event, Debug, Clone, PartialEq, Eq, Reflect, FromReflect)]
-#[reflect(Debug, PartialEq)]
-=======
-#[derive(Event, Debug, Clone, Copy, PartialEq, Eq, Reflect, FromReflect)]
 #[reflect(Debug, PartialEq, FromReflect)]
->>>>>>> bb59509d
 #[cfg_attr(
     feature = "serialize",
     derive(serde::Serialize, serde::Deserialize),
@@ -113,22 +104,17 @@
 
 /// The physical key code of a [`KeyboardInput`](crate::keyboard::KeyboardInput).
 ///
-<<<<<<< HEAD
 /// ## Usage
 ///
 /// It is used as the generic `<T>` value of an [`Input`](crate::Input) to
 /// create a `Res<Input<ScanCode>>`.
 /// The resource values are mapped to the physical location of a key on the
 /// keyboard and correlate to an [`Key`](Key)
+/// The resource is updated inside of the [`keyboard_input_system`](crate::keyboard::keyboard_input_system).
 ///
 /// Its values map 1 to 1 to winit's `KeyCode`.
 #[derive(Debug, Hash, PartialOrd, PartialEq, Eq, Clone, Copy, Reflect, FromReflect)]
-#[reflect(Debug, Hash, PartialEq)]
-=======
-/// The resource is updated inside of the [`keyboard_input_system`](crate::keyboard::keyboard_input_system).
-#[derive(Debug, Hash, Ord, PartialOrd, PartialEq, Eq, Clone, Copy, Reflect, FromReflect)]
 #[reflect(Debug, Hash, PartialEq, FromReflect)]
->>>>>>> bb59509d
 #[cfg_attr(
     feature = "serialize",
     derive(serde::Serialize, serde::Deserialize),
@@ -623,17 +609,13 @@
 /// ## Updating
 ///
 /// The resource is updated inside of the [`keyboard_input_system`](crate::keyboard::keyboard_input_system).
-<<<<<<< HEAD
 ///
 /// ## Technical
 ///
 /// Its values map 1 to 1 to winit's Key.
 #[non_exhaustive]
-#[derive(Debug, Clone, PartialEq, Eq, Hash, Reflect, FromReflect)]
-=======
-#[derive(Debug, Hash, Ord, PartialOrd, PartialEq, Eq, Clone, Copy, Reflect, FromReflect)]
+#[derive(Debug, Hash, PartialEq, Eq, Clone, Reflect, FromReflect)]
 #[reflect(Debug, Hash, PartialEq, FromReflect)]
->>>>>>> bb59509d
 #[cfg_attr(
     feature = "serialize",
     derive(serde::Serialize, serde::Deserialize),
