--- conflicted
+++ resolved
@@ -18,11 +18,7 @@
 ///
 /// The event is consumed inside of the [`keyboard_input_system`](crate::keyboard::keyboard_input_system)
 /// to update the [`Input<KeyCode>`](crate::Input<KeyCode>) resource.
-<<<<<<< HEAD
-#[derive(Debug, Clone, PartialEq, Eq, Reflect, FromReflect)]
-=======
-#[derive(Event, Debug, Clone, Copy, PartialEq, Eq, Reflect, FromReflect)]
->>>>>>> b559e9b6
+#[derive(Event, Debug, Clone, PartialEq, Eq, Reflect, FromReflect)]
 #[reflect(Debug, PartialEq)]
 #[cfg_attr(
     feature = "serialize",
