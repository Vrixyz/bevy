--- conflicted
+++ resolved
@@ -1,11 +1,6 @@
 use bevy_ecs::system::Resource;
-<<<<<<< HEAD
-use bevy_reflect::{std_traits::ReflectDefault, Reflect};
+use bevy_reflect::{std_traits::ReflectDefault, FromReflect, Reflect, ReflectFromReflect};
 use bevy_utils::{HashMap, HashSet};
-=======
-use bevy_reflect::{std_traits::ReflectDefault, FromReflect, Reflect, ReflectFromReflect};
-use bevy_utils::HashSet;
->>>>>>> ef802de3
 use std::hash::Hash;
 
 // unused import, but needed for intra doc link to work
@@ -48,7 +43,7 @@
 ///[`DetectChangesMut::bypass_change_detection`]: bevy_ecs::change_detection::DetectChangesMut::bypass_change_detection
 #[derive(Debug, Clone, Resource, Reflect, FromReflect)]
 #[reflect(Default, FromReflect)]
-pub struct Input<T: Clone + Eq + Hash + Send + Sync + 'static> {
+pub struct Input<T: FromReflect + Clone + Eq + Hash + Send + Sync + 'static> {
     /// A collection of every button that is currently being pressed.
     pressed: HashSet<T>,
     /// A collection of every button that has just been pressed.
@@ -59,7 +54,7 @@
     dynamic_map_value: HashMap<T, T>,
 }
 
-impl<T: Clone + Eq + Hash + Send + Sync + 'static> Default for Input<T> {
+impl<T: FromReflect + Clone + Eq + Hash + Send + Sync + 'static> Default for Input<T> {
     fn default() -> Self {
         Self {
             pressed: Default::default(),
@@ -72,7 +67,7 @@
 
 impl<T> Input<T>
 where
-    T: Clone + Eq + Hash + Send + Sync + 'static,
+    T: FromReflect + Clone + Eq + Hash + Send + Sync + 'static,
 {
     pub fn add_dynamic_mapping<I: Into<T>>(&mut self, user_visible: I, stored: I) {
         self.dynamic_map_value
