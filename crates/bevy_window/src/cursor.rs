--- conflicted
+++ resolved
@@ -7,16 +7,11 @@
 ///
 /// Examples of all of these cursors can be found [here](https://www.w3schools.com/cssref/playit.php?filename=playcss_cursor&preval=crosshair).
 /// This `enum` is simply a copy of a similar `enum` found in [`winit`](https://docs.rs/winit/latest/winit/window/enum.CursorIcon.html).
-<<<<<<< HEAD
-/// `winit`, in turn, mostly copied cursor types available in the browser.
-#[non_exhaustive]
-=======
 /// `winit`, in turn, is based upon the [CSS3 UI spec](https://www.w3.org/TR/css-ui-3/#cursor).
 ///
 /// See the [`window_settings`] example for usage.
 ///
 /// [`window_settings`]: https://github.com/bevyengine/bevy/blob/latest/examples/window/window_settings.rs
->>>>>>> 8eeb01e9
 #[derive(Default, Debug, Hash, PartialEq, Eq, Clone, Copy, Reflect)]
 #[cfg_attr(
     feature = "serialize",
