--- conflicted
+++ resolved
@@ -8,22 +8,14 @@
 /// Examples of all of these cursors can be found [here](https://www.w3schools.com/cssref/playit.php?filename=playcss_cursor&preval=crosshair).
 /// This `enum` is simply a copy of a similar `enum` found in [`winit`](https://docs.rs/winit/latest/winit/window/enum.CursorIcon.html).
 /// `winit`, in turn, mostly copied cursor types available in the browser.
-<<<<<<< HEAD
-#[derive(Default, Debug, Hash, PartialEq, Eq, Clone, Copy, Reflect, FromReflect)]
 #[non_exhaustive]
-#[reflect(Debug, PartialEq, Default, FromReflect)]
-=======
 #[derive(Default, Debug, Hash, PartialEq, Eq, Clone, Copy, Reflect)]
->>>>>>> a0972c2b
 #[cfg_attr(
     feature = "serialize",
     derive(serde::Serialize, serde::Deserialize),
     reflect(Serialize, Deserialize)
 )]
-<<<<<<< HEAD
-=======
 #[reflect(Debug, PartialEq, Default)]
->>>>>>> a0972c2b
 pub enum CursorIcon {
     /// The platform-dependent default cursor. Often rendered as arrow.
     #[default]
